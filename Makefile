PACKAGE_NAME := github.com/jetstack/cert-manager
REGISTRY := quay.io/jetstack
APP_NAME := cert-manager
IMAGE_TAGS := canary
GOPATH ?= $HOME/go
HACK_DIR ?= hack
BUILD_TAG := build

# Domain name to use in e2e tests. This is important for ACME HTTP01 e2e tests,
# which require a domain that resolves to the ingress controller to be used for
# e2e tests.
E2E_NGINX_CERTIFICATE_DOMAIN=

PEBBLE_IMAGE_REPO=quay.io/munnerz/pebble

# AppVersion is set as the AppVersion to be compiled into the controller binary.
# It's used as the default version of the 'acmesolver' image to use for ACME
# challenge requests, and any other future provider that requires additional
# image dependencies will use this same tag.
ifeq ($(APP_VERSION),)
APP_VERSION := canary
endif

# Get a list of all binaries to be built
CMDS := $(shell find ./cmd/ -maxdepth 1 -type d -exec basename {} \; | grep -v cmd)
# Path to dockerfiles directory
DOCKERFILES := $(HACK_DIR)/build/dockerfiles
# A list of all types.go files in pkg/apis
TYPES_FILES := $(shell find pkg/apis -name types.go)
# docker_build_controller, docker_build_apiserver etc
DOCKER_BUILD_TARGETS := $(addprefix docker_build_, $(CMDS))
# docker_push_controller, docker_push_apiserver etc
DOCKER_PUSH_TARGETS := $(addprefix docker_push_, $(CMDS))

# Go build flags
GOOS := linux
GOARCH ?= amd64
GIT_COMMIT := $(shell git rev-parse HEAD)
GOLDFLAGS := -ldflags "-X $(PACKAGE_NAME)/pkg/util.AppGitState=${GIT_STATE} -X $(PACKAGE_NAME)/pkg/util.AppGitCommit=${GIT_COMMIT} -X $(PACKAGE_NAME)/pkg/util.AppVersion=${APP_VERSION}"

.PHONY: verify build docker_build push generate generate_verify deploy_verify \
	$(CMDS) go_test go_fmt e2e_test go_verify hack_verify hack_verify_pr \
	$(DOCKER_BUILD_TARGETS) $(DOCKER_PUSH_TARGETS)

# Docker build flags
DOCKER_BUILD_FLAGS := --build-arg VCS_REF=$(GIT_COMMIT) $(DOCKER_BUILD_FLAGS)

# Alias targets
###############

build: $(CMDS) docker_build
verify: generate_verify deploy_verify hack_verify go_verify
verify_pr: hack_verify_pr
docker_build: $(DOCKER_BUILD_TARGETS)
docker_push: $(DOCKER_PUSH_TARGETS)
push: build docker_push

# Code generation
#################
# This target runs all required generators against our API types.
generate: $(TYPES_FILES)
	$(HACK_DIR)/update-codegen.sh

generate_verify:
	$(HACK_DIR)/verify-codegen.sh

# Hack targets
##############
hack_verify:
	@echo Running href checker
	$(HACK_DIR)/verify-links.sh
	@echo Running errexit checker
	$(HACK_DIR)/verify-errexit.sh

hack_verify_pr:
	@echo Running helm chart version checker
	$(HACK_DIR)/verify-chart-version.sh

deploy_verify:
	@echo Running deploy-gen
	$(HACK_DIR)/verify-deploy-gen.sh

# Go targets
#################
go_verify: go_fmt go_test

$(CMDS):
	CGO_ENABLED=0 GOOS=$(GOOS) GOARCH=$(GOARCH) go build \
		-a -tags netgo \
		-o $(DOCKERFILES)/${APP_NAME}-$@_$(GOOS)_$(GOARCH) \
		$(GOLDFLAGS) \
		./cmd/$@

go_test:
	go test -v \
	    -race \
		$$(go list ./... | \
			grep -v '/vendor/' | \
			grep -v '/test/e2e' | \
			grep -v '/pkg/client' | \
			grep -v '/third_party' \
		)

go_fmt:
	@set -e; \
	GO_FMT=$$(git ls-files *.go | grep -v 'vendor/' | xargs gofmt -d); \
	if [ -n "$${GO_FMT}" ] ; then \
		echo "Please run go fmt"; \
		echo "$$GO_FMT"; \
		exit 1; \
	fi

e2e_test:
	# Build the e2e tests
	go test -o e2e-tests -c ./test/e2e
	mkdir -p "$$(pwd)/_artifacts"
	# TODO: make these paths configurable
	# Run e2e tests
	KUBECONFIG=$$HOME/.kube/config CERTMANAGERCONFIG=$$HOME/.kube/config \
		./e2e-tests \
			-acme-nginx-certificate-domain=$(E2E_NGINX_CERTIFICATE_DOMAIN) \
			-cloudflare-email=$${CLOUDFLARE_E2E_EMAIL} \
			-cloudflare-api-key=$${CLOUDFLARE_E2E_API_TOKEN} \
			-acme-cloudflare-domain=$${CLOUDFLARE_E2E_DOMAIN} \
			-pebble-image-repo=$(PEBBLE_IMAGE_REPO) \
			-report-dir=./_artifacts

# Docker targets
################
$(DOCKER_BUILD_TARGETS):
	$(eval DOCKER_BUILD_CMD := $(subst docker_build_,,$@))
	docker build \
<<<<<<< HEAD
		--build-arg VCS_REF=$(GIT_COMMIT) \
		--build-arg ARCH=$(GOARCH) \
		-t $(REGISTRY)/$(APP_NAME)-$(DOCKER_BUILD_CMD)-$(GOARCH):$(BUILD_TAG) \
=======
		$(DOCKER_BUILD_FLAGS) \
		-t $(REGISTRY)/$(APP_NAME)-$(DOCKER_BUILD_CMD):$(BUILD_TAG) \
>>>>>>> 28c52d6f
		-f $(DOCKERFILES)/$(DOCKER_BUILD_CMD)/Dockerfile \
		$(DOCKERFILES)

$(DOCKER_PUSH_TARGETS):
	$(eval DOCKER_PUSH_CMD := $(subst docker_push_,,$@))
	set -e; \
		for tag in $(IMAGE_TAGS); do \
		docker tag $(REGISTRY)/$(APP_NAME)-$(DOCKER_PUSH_CMD):$(BUILD_TAG) $(REGISTRY)/$(APP_NAME)-$(DOCKER_PUSH_CMD):$${tag} ; \
		docker push $(REGISTRY)/$(APP_NAME)-$(DOCKER_PUSH_CMD):$${tag}; \
	done<|MERGE_RESOLUTION|>--- conflicted
+++ resolved
@@ -43,7 +43,7 @@
 	$(DOCKER_BUILD_TARGETS) $(DOCKER_PUSH_TARGETS)
 
 # Docker build flags
-DOCKER_BUILD_FLAGS := --build-arg VCS_REF=$(GIT_COMMIT) $(DOCKER_BUILD_FLAGS)
+DOCKER_BUILD_FLAGS := --build-arg VCS_REF=$(GIT_COMMIT) --build-arg ARCH=$(GOARCH) $(DOCKER_BUILD_FLAGS) 
 
 # Alias targets
 ###############
@@ -130,14 +130,8 @@
 $(DOCKER_BUILD_TARGETS):
 	$(eval DOCKER_BUILD_CMD := $(subst docker_build_,,$@))
 	docker build \
-<<<<<<< HEAD
-		--build-arg VCS_REF=$(GIT_COMMIT) \
-		--build-arg ARCH=$(GOARCH) \
 		-t $(REGISTRY)/$(APP_NAME)-$(DOCKER_BUILD_CMD)-$(GOARCH):$(BUILD_TAG) \
-=======
 		$(DOCKER_BUILD_FLAGS) \
-		-t $(REGISTRY)/$(APP_NAME)-$(DOCKER_BUILD_CMD):$(BUILD_TAG) \
->>>>>>> 28c52d6f
 		-f $(DOCKERFILES)/$(DOCKER_BUILD_CMD)/Dockerfile \
 		$(DOCKERFILES)
 
